<<<<<<< HEAD
#!/bin/bash
set -e

echo "Starting Carla Driving Simulator Client..."

# Create necessary directories if they don't exist
mkdir -p /app/config /app/logs /app/reports /app/postgres-data

echo "Checking configuration..."
if [ ! -f /app/config/simulation.yaml ]; then
    echo "ERROR: Config file not found at /app/config/simulation.yaml!"
    exit 1
fi


echo "Starting backend service..."
cd /app/web/backend && python main.py &
BACKEND_PID=$!

echo "Waiting for backend to start..."
sleep 5

echo "Starting frontend service..."
cd /app/web/frontend && npm start &
FRONTEND_PID=$!

echo "Services started. Backend PID: $BACKEND_PID, Frontend PID: $FRONTEND_PID"

# Wait for either process to exit
=======
#!/bin/bash
set -e

echo "Starting Carla Driving Simulator Client..."

# Create necessary directories if they don't exist
mkdir -p /app/config /app/logs /app/reports /app/postgres-data

echo "Checking configuration..."
if [ ! -f /app/config/simulation.yaml ]; then
    echo "ERROR: Config file not found at /app/config/simulation.yaml!"
    exit 1
fi

echo "Waiting for PostgreSQL to be ready..."
sleep 10

echo "Initializing database..."
cd /app && python -c "from src.database.init_db import init_db; init_db()" || echo "Database initialization failed, continuing..."

echo "Starting backend service..."
cd /app/web/backend && uvicorn main:app --host 0.0.0.0 --port 8000 &
BACKEND_PID=$!

echo "Waiting for backend to start..."
sleep 5

echo "Starting frontend service..."
cd /app/web/frontend && npm start &
FRONTEND_PID=$!

echo "Services started. Backend PID: $BACKEND_PID, Frontend PID: $FRONTEND_PID"

# Wait for either process to exit
>>>>>>> 1686ca9e
wait <|MERGE_RESOLUTION|>--- conflicted
+++ resolved
@@ -1,4 +1,4 @@
-<<<<<<< HEAD
+
 #!/bin/bash
 set -e
 
@@ -12,42 +12,6 @@
     echo "ERROR: Config file not found at /app/config/simulation.yaml!"
     exit 1
 fi
-
-
-echo "Starting backend service..."
-cd /app/web/backend && python main.py &
-BACKEND_PID=$!
-
-echo "Waiting for backend to start..."
-sleep 5
-
-echo "Starting frontend service..."
-cd /app/web/frontend && npm start &
-FRONTEND_PID=$!
-
-echo "Services started. Backend PID: $BACKEND_PID, Frontend PID: $FRONTEND_PID"
-
-# Wait for either process to exit
-=======
-#!/bin/bash
-set -e
-
-echo "Starting Carla Driving Simulator Client..."
-
-# Create necessary directories if they don't exist
-mkdir -p /app/config /app/logs /app/reports /app/postgres-data
-
-echo "Checking configuration..."
-if [ ! -f /app/config/simulation.yaml ]; then
-    echo "ERROR: Config file not found at /app/config/simulation.yaml!"
-    exit 1
-fi
-
-echo "Waiting for PostgreSQL to be ready..."
-sleep 10
-
-echo "Initializing database..."
-cd /app && python -c "from src.database.init_db import init_db; init_db()" || echo "Database initialization failed, continuing..."
 
 echo "Starting backend service..."
 cd /app/web/backend && uvicorn main:app --host 0.0.0.0 --port 8000 &
@@ -63,5 +27,4 @@
 echo "Services started. Backend PID: $BACKEND_PID, Frontend PID: $FRONTEND_PID"
 
 # Wait for either process to exit
->>>>>>> 1686ca9e
 wait 